--- conflicted
+++ resolved
@@ -192,8 +192,6 @@
 		this(client, namespace, setName, mapBin, mapPolicy, recordThreshold, forceDurableDeletes(client, namespace));
 	}
 
-<<<<<<< HEAD
-=======
 	@Override
 	public void put(WritePolicy writePolicy, String recordKey, Object mapKey, byte[] mapKeyDigest, Value value) {
 		if (mapKey instanceof Long || mapKey instanceof Integer || mapKey instanceof Short || mapKey instanceof Byte) {
@@ -204,7 +202,6 @@
 		}
 	}
 
->>>>>>> 4c6be2d1
 	private static boolean forceDurableDeletes(IAerospikeClient client, String namespace) {
 		Node[] nodes = client.getNodes();
 		if (nodes.length == 0) {
